--- conflicted
+++ resolved
@@ -10,16 +10,12 @@
 extern "C" {
 #endif
 
-<<<<<<< HEAD
-#include "ua_server.h"
-#include "ua_client.h"
-=======
 #ifdef NOT_AMALGATED
     #include "ua_server.h"
+	#include "ua_client.h"
 #else
     #include "open62541.h"
 #endif
->>>>>>> 72eb13bb
 
 /** @brief Create the TCP networklayer and listen to the specified port */
 UA_ServerNetworkLayer ServerNetworkLayerTCP_new(UA_ConnectionConfig conf, UA_UInt32 port);
