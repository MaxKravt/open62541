--- conflicted
+++ resolved
@@ -19,11 +19,7 @@
     const UA_Node *parent = UA_NodeStore_get(server->nodestore, parentNodeId);
     if(!parent) {
         UA_LOG_INFO_SESSION(server->config.logger, session,
-<<<<<<< HEAD
-                             "AddNodes: Parent node not found");
-=======
                             "AddNodes: Parent node not found");
->>>>>>> 70631fc9
         return UA_STATUSCODE_BADPARENTNODEIDINVALID;
     }
 
@@ -32,33 +28,21 @@
         (const UA_ReferenceTypeNode*)UA_NodeStore_get(server->nodestore, referenceTypeId);
     if(!referenceType) {
         UA_LOG_INFO_SESSION(server->config.logger, session,
-<<<<<<< HEAD
-                             "AddNodes: Reference type to the parent not found");
-=======
                             "AddNodes: Reference type to the parent not found");
->>>>>>> 70631fc9
         return UA_STATUSCODE_BADREFERENCETYPEIDINVALID;
     }
 
     /* Check if the referencetype is a reference type node */
     if(referenceType->nodeClass != UA_NODECLASS_REFERENCETYPE) {
         UA_LOG_INFO_SESSION(server->config.logger, session,
-<<<<<<< HEAD
-                             "AddNodes: Reference type to the parent invalid");
-=======
                             "AddNodes: Reference type to the parent invalid");
->>>>>>> 70631fc9
         return UA_STATUSCODE_BADREFERENCETYPEIDINVALID;
     }
 
     /* Check that the reference type is not abstract */
     if(referenceType->isAbstract == true) {
         UA_LOG_INFO_SESSION(server->config.logger, session,
-<<<<<<< HEAD
-                             "AddNodes: Abstract reference type to the parent invalid");
-=======
                             "AddNodes: Abstract reference type to the parent not allowed");
->>>>>>> 70631fc9
         return UA_STATUSCODE_BADREFERENCENOTALLOWED;
     }
 
@@ -71,25 +55,15 @@
         /* type needs hassubtype reference to the supertype */
         if(!UA_NodeId_equal(referenceTypeId, &subtypeId)) {
             UA_LOG_INFO_SESSION(server->config.logger, session,
-<<<<<<< HEAD
-                                 "AddNodes: New type node need to have a "
-                                 "hasSubtype reference");
-=======
                                 "AddNodes: New type node need to have a "
                                 "HasSubType reference");
->>>>>>> 70631fc9
             return UA_STATUSCODE_BADREFERENCENOTALLOWED;
         }
         /* supertype needs to be of the same node type  */
         if(parent->nodeClass != nodeClass) {
             UA_LOG_INFO_SESSION(server->config.logger, session,
-<<<<<<< HEAD
-                                 "AddNodes: New type node needs to be of the same "
-                                 "node type as the parent");
-=======
                                 "AddNodes: New type node needs to be of the same "
                                 "node type as the parent");
->>>>>>> 70631fc9
             return UA_STATUSCODE_BADPARENTNODEIDINVALID;
         }
         return UA_STATUSCODE_GOOD;
@@ -101,11 +75,7 @@
     if(!isNodeInTree(server->nodestore, referenceTypeId,
                      &hierarchicalReference, &subtypeId, 1)) {
         UA_LOG_INFO_SESSION(server->config.logger, session,
-<<<<<<< HEAD
-                             "AddNodes: Reference to the parent is not hierarchical");
-=======
                             "AddNodes: Reference type is not hierarchical");
->>>>>>> 70631fc9
         return UA_STATUSCODE_BADREFERENCETYPEIDINVALID;
     }
 
@@ -373,7 +343,6 @@
     if(!typenode)
         return UA_STATUSCODE_BADTYPEDEFINITIONINVALID;
 
-<<<<<<< HEAD
     /* See if the type has the correct node class */
     if(nodeClass == UA_NODECLASS_VARIABLE) {
         if(typenode->nodeClass != UA_NODECLASS_VARIABLETYPE ||
@@ -409,81 +378,6 @@
             UA_Server_editNode(server, session, nodeId,
                                (UA_EditNodeCallback)setObjectInstanceHandle,
                                olm->constructor);
-=======
-    /* Check the namespaceindex */
-    if(node->nodeId.namespaceIndex >= server->namespacesSize) {
-        UA_LOG_INFO_SESSION(server->config.logger, session, "AddNodes: Namespace invalid");
-        UA_NodeStore_deleteNode(node);
-        return UA_STATUSCODE_BADNODEIDINVALID;
-    }
-
-    /* Check the reference to the parent */
-    UA_StatusCode retval = checkParentReference(server, session, node->nodeClass,
-                                                parentNodeId, referenceTypeId);
-    if(retval != UA_STATUSCODE_GOOD) {
-        UA_LOG_INFO_SESSION(server->config.logger, session,
-                            "AddNodes: Checking the reference to the parent returned"
-                            "error code %s", UA_StatusCode_name(retval));
-        UA_NodeStore_deleteNode(node);
-        return retval;
-    }
-
-    /* Add the node to the nodestore */
-    retval = UA_NodeStore_insert(server->nodestore, node);
-    if(retval != UA_STATUSCODE_GOOD) {
-        UA_LOG_INFO_SESSION(server->config.logger, session,
-                            "AddNodes: Node could not be added to the nodestore "
-                            "with error code %s", UA_StatusCode_name(retval));
-        return retval;
-    }
-
-    /* Copy the nodeid if needed */
-    if(addedNodeId) {
-        retval = UA_NodeId_copy(&node->nodeId, addedNodeId);
-        if(retval != UA_STATUSCODE_GOOD) {
-            UA_LOG_INFO_SESSION(server->config.logger, session,
-                                "AddNodes: Could not copy the nodeid");
-            goto remove_node;
-        }
-    }
-
-    /* Hierarchical reference back to the parent */
-    UA_AddReferencesItem item;
-    UA_AddReferencesItem_init(&item);
-    item.sourceNodeId = node->nodeId;
-    item.referenceTypeId = *referenceTypeId;
-    item.isForward = false;
-    item.targetNodeId.nodeId = *parentNodeId;
-    retval = Service_AddReferences_single(server, session, &item);
-    if(retval != UA_STATUSCODE_GOOD) {
-        UA_LOG_INFO_SESSION(server->config.logger, session,
-                            "AddNodes: Could not add the reference to the parent"
-                            "with error code %s", UA_StatusCode_name(retval));
-        goto remove_node;
-    }
-
-    if(node->nodeClass == UA_NODECLASS_VARIABLE ||
-       node->nodeClass == UA_NODECLASS_OBJECT) {
-        /* Fall back to a default typedefinition for variables and objects */
-        const UA_NodeId basedatavariabletype = UA_NODEID_NUMERIC(0, UA_NS0ID_BASEDATAVARIABLETYPE);
-        const UA_NodeId baseobjecttype = UA_NODEID_NUMERIC(0, UA_NS0ID_BASEOBJECTTYPE);
-        if(!typeDefinition || UA_NodeId_isNull(typeDefinition)) {
-            if(node->nodeClass == UA_NODECLASS_VARIABLE)
-                typeDefinition = &basedatavariabletype;
-            else
-                typeDefinition = &baseobjecttype;
-        }
-
-        /* Instantiate variables and objects */
-        retval = instantiateNode(server, session, &node->nodeId, node->nodeClass,
-                                 typeDefinition, instantiationCallback);
-        if(retval != UA_STATUSCODE_GOOD) {
-            UA_LOG_INFO_SESSION(server->config.logger, session,
-                                "AddNodes: Could not instantiate the node with"
-                                "error code %s", UA_StatusCode_name(retval));
-            goto remove_node;
-        }
->>>>>>> 70631fc9
     }
 
     /* Add a hasType reference */
@@ -520,60 +414,15 @@
 static UA_StatusCode
 copyCommonVariableAttributes(UA_VariableNode *node,
                              const UA_VariableAttributes *attr) {
-<<<<<<< HEAD
     /* Copy the array dimensions */
     UA_StatusCode retval =
         UA_Array_copy(attr->arrayDimensions, attr->arrayDimensionsSize,
                       (void**)&node->arrayDimensions, &UA_TYPES[UA_TYPES_UINT32]);
     if(retval != UA_STATUSCODE_GOOD)
-=======
-    const UA_NodeId basevartype = UA_NODEID_NUMERIC(0, UA_NS0ID_BASEVARIABLETYPE);
-    const UA_NodeId basedatavartype = UA_NODEID_NUMERIC(0, UA_NS0ID_BASEDATAVARIABLETYPE);
-    const UA_NodeId *typeDef = &item->typeDefinition.nodeId;
-    if(UA_NodeId_isNull(typeDef)) /* workaround when the variabletype is undefined */
-        typeDef = &basedatavartype;
-    
-    /* Make sure we can instantiate the basetypes themselves */
-    UA_StatusCode retval = UA_STATUSCODE_GOOD;
-    if(UA_NodeId_equal(&node->nodeId, &basevartype) || 
-       UA_NodeId_equal(&node->nodeId, &basedatavartype)) {
-        node->dataType = UA_NODEID_NUMERIC(0, UA_NS0ID_BASEDATATYPE);
-        node->valueRank = -2;
         return retval;
-    }
-    
-    const UA_VariableTypeNode *vt =
-        (const UA_VariableTypeNode*)UA_NodeStore_get(server->nodestore, typeDef);
-    if(!vt || vt->nodeClass != UA_NODECLASS_VARIABLETYPE)
-        return UA_STATUSCODE_BADTYPEDEFINITIONINVALID;
-    if(node->nodeClass == UA_NODECLASS_VARIABLE && vt->isAbstract)
-        return UA_STATUSCODE_BADTYPEDEFINITIONINVALID;
-    
-    /* Set the datatype */
-    if(!UA_NodeId_isNull(&attr->dataType))
-        retval  = writeDataTypeAttribute(server, node, &attr->dataType, &vt->dataType);
-    else /* workaround common error where the datatype is left as NA_NODEID_NULL */
-        retval = UA_NodeId_copy(&vt->dataType, &node->dataType);
-    if(retval != UA_STATUSCODE_GOOD)
-        return retval;
-        
-    /* Set the array dimensions. Check only against the vt. */
-    retval = compatibleArrayDimensions(vt->arrayDimensionsSize, vt->arrayDimensions,
-                                       attr->arrayDimensionsSize, attr->arrayDimensions);
-    if(retval == UA_STATUSCODE_GOOD) {
-        retval = UA_Array_copy(attr->arrayDimensions, attr->arrayDimensionsSize,
-                               (void**)&node->arrayDimensions, &UA_TYPES[UA_TYPES_UINT32]);
-    }
-    if(retval != UA_STATUSCODE_GOOD) {
-        UA_LOG_INFO(server->config.logger, UA_LOGCATEGORY_SERVER,
-                    "Array dimensions incompatible with the VariableType "
-                    "with error code %s", UA_StatusCode_name(retval));
->>>>>>> 70631fc9
-        return retval;
-    }
+
     node->arrayDimensionsSize = attr->arrayDimensionsSize;
 
-<<<<<<< HEAD
     /* Data type and value rank */
     retval |= UA_NodeId_copy(&attr->dataType, &node->dataType);
     node->valueRank = attr->valueRank;
@@ -583,39 +432,6 @@
     retval |= UA_Variant_copy(&attr->value, &node->value.data.value.value);
     node->value.data.value.hasValue = true;
 
-=======
-    /* Set the valuerank */
-    if(attr->valueRank != 0 || !UA_Variant_isScalar(&attr->value))
-        retval = writeValueRankAttribute(server, node, attr->valueRank, vt->valueRank);
-    else /* workaround common error where the valuerank is left as 0 */
-        node->valueRank = vt->valueRank;
-    if(retval != UA_STATUSCODE_GOOD) {
-        UA_LOG_INFO(server->config.logger, UA_LOGCATEGORY_SERVER,
-                    "Value Rank incompatible with the VariableType "
-                    "with error code %s", UA_StatusCode_name(retval));
-        return retval;
-    }
-
-    /* Set the value */
-    UA_DataValue value;
-    UA_DataValue_init(&value);
-    value.hasValue = true;
-    value.value = attr->value;
-    value.value.storageType = UA_VARIANT_DATA_NODELETE;
-
-    /* Use the default value from the vt if none is defined */
-    if(!value.value.type)
-        readValueAttribute(server, (const UA_VariableNode *)vt, &value);
-
-    /* Write the value to the node */
-    retval = writeValueAttribute(server, node, &value, NULL);
-    if(retval != UA_STATUSCODE_GOOD) {
-        UA_LOG_INFO(server->config.logger, UA_LOGCATEGORY_SERVER,
-                    "Could not set the value of the new node "
-                    "with error code %s", UA_StatusCode_name(retval));
-    }
-    UA_DataValue_deleteMembers(&value);
->>>>>>> 70631fc9
     return retval;
 }
 
@@ -878,41 +694,17 @@
 Service_AddNodes_single(UA_Server *server, UA_Session *session,
                         const UA_AddNodesItem *item, UA_AddNodesResult *result,
                         UA_InstantiationCallback *instantiationCallback) {
-<<<<<<< HEAD
     /* AddNodes_begin */
     Service_AddNode_begin(server, session, item, result);
     if(result->statusCode != UA_STATUSCODE_GOOD)
-=======
-    /* Create the node from the attributes*/
-    UA_Node *node = NULL;
-    result->statusCode = createNodeFromAttributes(server, item, &node);
-    if(result->statusCode != UA_STATUSCODE_GOOD) {
-        UA_LOG_INFO_SESSION(server->config.logger, session,
-                            "Could not add node with error code %s",
-                            UA_StatusCode_name(result->statusCode));
->>>>>>> 70631fc9
         return;
-    }
-
-<<<<<<< HEAD
+
     /* AddNodes_finish */
     result->statusCode = Service_AddNode_finish(server, session, &result->addedNodeId,
                                                 &item->parentNodeId.nodeId, &item->referenceTypeId,
                                                 &item->typeDefinition.nodeId, instantiationCallback);
     if(result->statusCode != UA_STATUSCODE_GOOD)
         UA_NodeId_deleteMembers(&result->addedNodeId);
-=======
-    /* Run consistency checks and add the node */
-    UA_assert(node != NULL);
-    result->statusCode = Service_AddNodes_existing(server, session, node, &item->parentNodeId.nodeId,
-                                                   &item->referenceTypeId, &item->typeDefinition.nodeId,
-                                                   instantiationCallback, &result->addedNodeId);
-    if(result->statusCode != UA_STATUSCODE_GOOD) {
-        UA_LOG_INFO_SESSION(server->config.logger, session,
-                            "Could not add node with error code %s",
-                            UA_StatusCode_name(result->statusCode));
-    }
->>>>>>> 70631fc9
 }
 
 void Service_AddNodes(UA_Server *server, UA_Session *session,
