--- conflicted
+++ resolved
@@ -541,7 +541,6 @@
 }
 
 static UA_StatusCode
-<<<<<<< HEAD
 writeDataTypeAttribute(UA_Server *server, UA_VariableNode *node,
                        const UA_NodeId *dataType) {
     const UA_VariableNode *vt = (const UA_VariableNode*)getVariableType(server, node);
@@ -562,30 +561,6 @@
     retval = UA_NodeId_copy(dataType, &node->dataType);
     if(!retval) {
         node->dataType = dtCopy;
-=======
-WriteToDataSource(UA_Server *server, UA_Session *session,
-                  const UA_VariableNode *node, const UA_WriteValue *wvalue) {
-    UA_assert(wvalue->attributeId == UA_ATTRIBUTEID_VALUE);
-    UA_assert(node->nodeClass == UA_NODECLASS_VARIABLE ||
-              node->nodeClass == UA_NODECLASS_VARIABLETYPE);
-    UA_assert(node->valueSource == UA_VALUESOURCE_DATASOURCE);
-
-    if(!node->value.dataSource.write)
-        return UA_STATUSCODE_BADWRITENOTSUPPORTED;
-
-
-    if(wvalue->indexRange.length > 0) {
-        /* write with an indexrange */
-        UA_StatusCode retval;
-        UA_NumericRange range;
-        retval = parse_numericrange(&wvalue->indexRange, &range);
-        if(retval != UA_STATUSCODE_GOOD)
-            return retval;
-        retval = node->value.dataSource.write(node->value.dataSource.handle,
-                                              node->nodeId, &wvalue->value.value,
-                                              &range);
-        UA_free(range.dimensions);
->>>>>>> a988d1c9
         return retval;
     }
     UA_NodeId_deleteMembers(&dtCopy);
@@ -734,7 +709,6 @@
         rangeptr = &range;
     }
 
-<<<<<<< HEAD
     /* Check the type definition and use a possibly transformed variant that
      * matches the node data type */
     UA_DataValue equivValue;
@@ -743,35 +717,6 @@
         retval = matchValueWithNodeDefinition(server, node, &value->value,
                                               rangeptr, &equivValue.value);
         if(retval != UA_STATUSCODE_GOOD)
-=======
-    /* The nodeid on the wire may be != the nodeid in the node: opaque types,
-       enums and bytestrings. newV contains the correct type definition after
-       the following paragraph */
-    UA_Variant *oldV = &node->value.variant.value;
-    const UA_Variant *newV = &wvalue->value.value;
-    UA_Variant cast_v;
-    if(oldV->type && !UA_NodeId_equal(&oldV->type->typeId, &newV->type->typeId)) {
-        cast_v = wvalue->value.value;
-        newV = &cast_v;
-        enum type_equivalence te1 = typeEquivalence(oldV->type);
-        enum type_equivalence te2 = typeEquivalence(newV->type);
-        if(te1 != TYPE_EQUIVALENCE_NONE && te1 == te2) {
-            /* An enum was sent as an int32, or an opaque type as a bytestring.
-               This is detected with the typeIndex indicated the "true"
-               datatype. */
-            cast_v.type = oldV->type;
-        } else if(oldV->type == &UA_TYPES[UA_TYPES_BYTE] &&
-                  !UA_Variant_isScalar(oldV) &&
-                  newV->type == &UA_TYPES[UA_TYPES_BYTESTRING] &&
-                  UA_Variant_isScalar(newV)) {
-            /* a string is written to a byte array */
-            UA_ByteString *str = (UA_ByteString*)newV->data;
-            cast_v.type = &UA_TYPES[UA_TYPES_BYTE];
-            cast_v.arrayLength = str->length;
-            cast_v.data = str->data;
-        } else {
-            retval = UA_STATUSCODE_BADTYPEMISMATCH;
->>>>>>> a988d1c9
             goto cleanup;
         value = &equivValue;
     }
@@ -966,14 +911,9 @@
                               (UA_EditNodeCallback)CopyAttributeIntoNode, wvalue);
 }
 
-<<<<<<< HEAD
-void Service_Write(UA_Server *server, UA_Session *session,
-                   const UA_WriteRequest *request, UA_WriteResponse *response) {
-=======
 void
 Service_Write(UA_Server *server, UA_Session *session,
               const UA_WriteRequest *request, UA_WriteResponse *response) {
->>>>>>> a988d1c9
     UA_LOG_DEBUG_SESSION(server->config.logger, session, "Processing WriteRequest");
     if(request->nodesToWriteSize <= 0) {
         response->responseHeader.serviceResult = UA_STATUSCODE_BADNOTHINGTODO;
