--- conflicted
+++ resolved
@@ -154,70 +154,6 @@
     UA_RCU_LOCK();
     Service_AddReferences_single(server, &adminSession, &item);
     UA_RCU_UNLOCK();
-<<<<<<< HEAD
-=======
-    return retval;
-}
-
-static UA_AddNodesResult
-addNodeInternal(UA_Server *server, UA_Node *node, const UA_NodeId parentNodeId,
-                const UA_NodeId referenceTypeId) {
-    UA_AddNodesResult res;
-    UA_AddNodesResult_init(&res);
-    UA_RCU_LOCK();
-    res.statusCode = Service_AddNodes_existing(server, &adminSession, node, &parentNodeId,
-                                               &referenceTypeId, &UA_NODEID_NULL,
-                                               NULL, &res.addedNodeId);
-    UA_RCU_UNLOCK();
-    return res;
-}
-
-static UA_AddNodesResult
-addNodeInternalWithType(UA_Server *server, UA_Node *node, const UA_NodeId parentNodeId,
-                        const UA_NodeId referenceTypeId, const UA_NodeId typeIdentifier) {
-    UA_AddNodesResult res;
-    UA_AddNodesResult_init(&res);
-    UA_RCU_LOCK();
-    res.statusCode = Service_AddNodes_existing(server, &adminSession, node, &parentNodeId,
-                                               &referenceTypeId, &typeIdentifier,
-                                               NULL, &res.addedNodeId);
-    UA_RCU_UNLOCK();
-    return res;
-}
-
-// delete any children of an instance without touching the object itself
-static void
-deleteInstanceChildren(UA_Server *server, UA_NodeId *objectNodeId) {
-    UA_RCU_LOCK();
-    UA_BrowseDescription bDes;
-    UA_BrowseDescription_init(&bDes);
-    UA_NodeId_copy(objectNodeId, &bDes.nodeId );
-    bDes.browseDirection = UA_BROWSEDIRECTION_FORWARD;
-    bDes.nodeClassMask = UA_NODECLASS_OBJECT | UA_NODECLASS_VARIABLE | UA_NODECLASS_METHOD;
-    bDes.resultMask = UA_BROWSERESULTMASK_ISFORWARD | UA_BROWSERESULTMASK_NODECLASS |
-        UA_BROWSERESULTMASK_REFERENCETYPEINFO;
-    UA_BrowseResult bRes;
-    UA_BrowseResult_init(&bRes);
-    Service_Browse_single(server, &adminSession, NULL, &bDes, 0, &bRes);
-    for(size_t i=0; i<bRes.referencesSize; ++i) {
-        UA_ReferenceDescription *rd = &bRes.references[i];
-        if((rd->nodeClass == UA_NODECLASS_OBJECT || rd->nodeClass == UA_NODECLASS_VARIABLE)) {
-            Service_DeleteNodes_single(server, &adminSession, &rd->nodeId.nodeId, UA_TRUE) ;
-        } else if (rd->nodeClass == UA_NODECLASS_METHOD) {
-            UA_DeleteReferencesItem dR;
-            UA_DeleteReferencesItem_init(&dR);
-            dR.sourceNodeId = *objectNodeId;
-            dR.isForward = UA_TRUE;
-            UA_NodeId_copy(&rd->referenceTypeId, &dR.referenceTypeId);
-            UA_NodeId_copy(&rd->nodeId.nodeId, &dR.targetNodeId.nodeId);
-            dR.deleteBidirectional = UA_TRUE;
-            Service_DeleteReferences_single(server, &adminSession, &dR);
-            UA_DeleteReferencesItem_deleteMembers(&dR);
-        }
-    }
-    UA_BrowseResult_deleteMembers(&bRes);
-    UA_RCU_UNLOCK();
->>>>>>> 70631fc9
 }
 
 /**********/
@@ -1111,7 +1047,6 @@
                     &UA_TYPES[UA_TYPES_LOCALIZEDTEXT].typeId, &var, UA_NS0ID_SERVER_SERVERSTATUS,
                     UA_NS0ID_HASCOMPONENT, UA_NS0ID_BASEDATAVARIABLETYPE);
     
-<<<<<<< HEAD
     /* Finish ServerStatus */
 
     addVariableNode(server, UA_NS0ID_SERVER_SERVICELEVEL, "ServiceLevel", -1,
@@ -1140,209 +1075,6 @@
                     -1, &UA_TYPES[UA_TYPES_VARIANT].typeId, &var,
                     UA_NS0ID_SERVER_SERVERREDUNDANCY, UA_NS0ID_HASPROPERTY,
                     UA_NS0ID_PROPERTYTYPE);
-=======
-    UA_VariableNode *enabledFlag = UA_NodeStore_newVariableNode();
-    copyNames((UA_Node*)enabledFlag, "EnabledFlag");
-    enabledFlag->nodeId.identifier.numeric = UA_NS0ID_SERVER_SERVERDIAGNOSTICS_ENABLEDFLAG;
-    UA_Variant_setScalar(&enabledFlag->value.data.value.value, UA_Boolean_new(),
-                         &UA_TYPES[UA_TYPES_BOOLEAN]);
-    enabledFlag->value.data.value.hasValue = true;
-    enabledFlag->valueRank = 1;
-    enabledFlag->minimumSamplingInterval = 1.0;
-    addNodeInternalWithType(server, (UA_Node*)enabledFlag,
-                            UA_NODEID_NUMERIC(0, UA_NS0ID_SERVER_SERVERDIAGNOSTICS),
-                            nodeIdHasProperty, UA_NODEID_NUMERIC(0, UA_NS0ID_PROPERTYTYPE));
-
-    UA_VariableNode *serverstatus = UA_NodeStore_newVariableNode();
-    copyNames((UA_Node*)serverstatus, "ServerStatus");
-    serverstatus->nodeId = UA_NODEID_NUMERIC(0, UA_NS0ID_SERVER_SERVERSTATUS);
-    serverstatus->valueSource = UA_VALUESOURCE_DATASOURCE;
-    serverstatus->value.dataSource.handle = server;
-    serverstatus->value.dataSource.read = readStatus;
-    serverstatus->value.dataSource.write = NULL;
-    addNodeInternalWithType(server, (UA_Node*)serverstatus, UA_NODEID_NUMERIC(0, UA_NS0ID_SERVER),
-                            nodeIdHasComponent, UA_NODEID_NUMERIC(0, UA_NS0ID_BASEDATAVARIABLETYPE));
-
-    UA_VariableNode *starttime = UA_NodeStore_newVariableNode();
-    copyNames((UA_Node*)starttime, "StartTime");
-    starttime->nodeId = UA_NODEID_NUMERIC(0, UA_NS0ID_SERVER_SERVERSTATUS_STARTTIME);
-    UA_Variant_setScalarCopy(&starttime->value.data.value.value,
-                             &server->startTime, &UA_TYPES[UA_TYPES_DATETIME]);
-    starttime->value.data.value.hasValue = true;
-    addNodeInternalWithType(server, (UA_Node*)starttime,
-                            UA_NODEID_NUMERIC(0, UA_NS0ID_SERVER_SERVERSTATUS),
-                            nodeIdHasComponent, UA_NODEID_NUMERIC(0, UA_NS0ID_BASEDATAVARIABLETYPE));
-
-    UA_VariableNode *currenttime = UA_NodeStore_newVariableNode();
-    copyNames((UA_Node*)currenttime, "CurrentTime");
-    currenttime->nodeId = UA_NODEID_NUMERIC(0, UA_NS0ID_SERVER_SERVERSTATUS_CURRENTTIME);
-    currenttime->valueSource = UA_VALUESOURCE_DATASOURCE;
-    currenttime->value.dataSource.handle = NULL;
-    currenttime->value.dataSource.read = readCurrentTime;
-    currenttime->value.dataSource.write = NULL;
-    addNodeInternalWithType(server, (UA_Node*)currenttime,
-                            UA_NODEID_NUMERIC(0, UA_NS0ID_SERVER_SERVERSTATUS),
-                            nodeIdHasComponent, UA_NODEID_NUMERIC(0, UA_NS0ID_BASEDATAVARIABLETYPE));
-
-    UA_VariableNode *state = UA_NodeStore_newVariableNode();
-    copyNames((UA_Node*)state, "State");
-    state->nodeId.identifier.numeric = UA_NS0ID_SERVER_SERVERSTATUS_STATE;
-    UA_Variant_setScalar(&state->value.data.value.value, UA_ServerState_new(),
-                         &UA_TYPES[UA_TYPES_SERVERSTATE]);
-    state->value.data.value.hasValue = true;
-    state->minimumSamplingInterval = 500.0f;
-    addNodeInternalWithType(server, (UA_Node*)state, UA_NODEID_NUMERIC(0, UA_NS0ID_SERVER_SERVERSTATUS),
-                            nodeIdHasComponent, UA_NODEID_NUMERIC(0, UA_NS0ID_BASEDATAVARIABLETYPE));
-
-    UA_VariableNode *buildinfo = UA_NodeStore_newVariableNode();
-    copyNames((UA_Node*)buildinfo, "BuildInfo");
-    buildinfo->nodeId = UA_NODEID_NUMERIC(0, UA_NS0ID_SERVER_SERVERSTATUS_BUILDINFO);
-    UA_Variant_setScalarCopy(&buildinfo->value.data.value.value,
-                             &server->config.buildInfo, &UA_TYPES[UA_TYPES_BUILDINFO]);
-    buildinfo->value.data.value.hasValue = true;
-    addNodeInternalWithType(server, (UA_Node*)buildinfo,
-                            UA_NODEID_NUMERIC(0, UA_NS0ID_SERVER_SERVERSTATUS),
-                            nodeIdHasComponent, UA_NODEID_NUMERIC(0, UA_NS0ID_BUILDINFOTYPE));
-
-    UA_VariableNode *producturi = UA_NodeStore_newVariableNode();
-    copyNames((UA_Node*)producturi, "ProductUri");
-    producturi->nodeId = UA_NODEID_NUMERIC(0, UA_NS0ID_SERVER_SERVERSTATUS_BUILDINFO_PRODUCTURI);
-    UA_Variant_setScalarCopy(&producturi->value.data.value.value, &server->config.buildInfo.productUri,
-                             &UA_TYPES[UA_TYPES_STRING]);
-    producturi->value.data.value.hasValue = true;
-    addNodeInternalWithType(server, (UA_Node*)producturi,
-                            UA_NODEID_NUMERIC(0, UA_NS0ID_SERVER_SERVERSTATUS_BUILDINFO),
-                            nodeIdHasComponent, UA_NODEID_NUMERIC(0, UA_NS0ID_BASEDATAVARIABLETYPE));
-
-    UA_VariableNode *manufacturername = UA_NodeStore_newVariableNode();
-    copyNames((UA_Node*)manufacturername, "ManufacturerName");
-    manufacturername->nodeId = UA_NODEID_NUMERIC(0, UA_NS0ID_SERVER_SERVERSTATUS_BUILDINFO_MANUFACTURERNAME);
-    UA_Variant_setScalarCopy(&manufacturername->value.data.value.value,
-                             &server->config.buildInfo.manufacturerName,
-                             &UA_TYPES[UA_TYPES_STRING]);
-    manufacturername->value.data.value.hasValue = true;
-    addNodeInternalWithType(server, (UA_Node*)manufacturername,
-                            UA_NODEID_NUMERIC(0, UA_NS0ID_SERVER_SERVERSTATUS_BUILDINFO),
-                            nodeIdHasComponent, UA_NODEID_NUMERIC(0, UA_NS0ID_BASEDATAVARIABLETYPE));
-
-    UA_VariableNode *productname = UA_NodeStore_newVariableNode();
-    copyNames((UA_Node*)productname, "ProductName");
-    productname->nodeId = UA_NODEID_NUMERIC(0, UA_NS0ID_SERVER_SERVERSTATUS_BUILDINFO_PRODUCTNAME);
-    UA_Variant_setScalarCopy(&productname->value.data.value.value, &server->config.buildInfo.productName,
-                             &UA_TYPES[UA_TYPES_STRING]);
-    productname->value.data.value.hasValue = true;
-    addNodeInternalWithType(server, (UA_Node*)productname,
-                            UA_NODEID_NUMERIC(0, UA_NS0ID_SERVER_SERVERSTATUS_BUILDINFO),
-                            nodeIdHasComponent, UA_NODEID_NUMERIC(0, UA_NS0ID_BASEDATAVARIABLETYPE));
-
-    UA_VariableNode *softwareversion = UA_NodeStore_newVariableNode();
-    copyNames((UA_Node*)softwareversion, "SoftwareVersion");
-    softwareversion->nodeId = UA_NODEID_NUMERIC(0, UA_NS0ID_SERVER_SERVERSTATUS_BUILDINFO_SOFTWAREVERSION);
-    UA_Variant_setScalarCopy(&softwareversion->value.data.value.value,
-                             &server->config.buildInfo.softwareVersion, &UA_TYPES[UA_TYPES_STRING]);
-    softwareversion->value.data.value.hasValue = true;
-    addNodeInternalWithType(server, (UA_Node*)softwareversion,
-                            UA_NODEID_NUMERIC(0, UA_NS0ID_SERVER_SERVERSTATUS_BUILDINFO),
-                            nodeIdHasComponent, UA_NODEID_NUMERIC(0, UA_NS0ID_BASEDATAVARIABLETYPE));
-
-    UA_VariableNode *buildnumber = UA_NodeStore_newVariableNode();
-    copyNames((UA_Node*)buildnumber, "BuildNumber");
-    buildnumber->nodeId = UA_NODEID_NUMERIC(0, UA_NS0ID_SERVER_SERVERSTATUS_BUILDINFO_BUILDNUMBER);
-    UA_Variant_setScalarCopy(&buildnumber->value.data.value.value, &server->config.buildInfo.buildNumber,
-                             &UA_TYPES[UA_TYPES_STRING]);
-    buildnumber->value.data.value.hasValue = true;
-    addNodeInternalWithType(server, (UA_Node*)buildnumber,
-                            UA_NODEID_NUMERIC(0, UA_NS0ID_SERVER_SERVERSTATUS_BUILDINFO),
-                            nodeIdHasComponent, UA_NODEID_NUMERIC(0, UA_NS0ID_BASEDATAVARIABLETYPE));
-
-    UA_VariableNode *builddate = UA_NodeStore_newVariableNode();
-    copyNames((UA_Node*)builddate, "BuildDate");
-    builddate->nodeId = UA_NODEID_NUMERIC(0, UA_NS0ID_SERVER_SERVERSTATUS_BUILDINFO_BUILDDATE);
-    UA_Variant_setScalarCopy(&builddate->value.data.value.value, &server->config.buildInfo.buildDate,
-                             &UA_TYPES[UA_TYPES_DATETIME]);
-    builddate->value.data.value.hasValue = true;
-    addNodeInternalWithType(server, (UA_Node*)builddate,
-                            UA_NODEID_NUMERIC(0, UA_NS0ID_SERVER_SERVERSTATUS_BUILDINFO),
-                            nodeIdHasComponent, UA_NODEID_NUMERIC(0, UA_NS0ID_BASEDATAVARIABLETYPE));
-
-    UA_VariableNode *secondstillshutdown = UA_NodeStore_newVariableNode();
-    copyNames((UA_Node*)secondstillshutdown, "SecondsTillShutdown");
-    secondstillshutdown->nodeId = UA_NODEID_NUMERIC(0, UA_NS0ID_SERVER_SERVERSTATUS_SECONDSTILLSHUTDOWN);
-    UA_Variant_setScalar(&secondstillshutdown->value.data.value.value, UA_UInt32_new(),
-                         &UA_TYPES[UA_TYPES_UINT32]);
-    secondstillshutdown->value.data.value.hasValue = true;
-    addNodeInternalWithType(server, (UA_Node*)secondstillshutdown,
-                            UA_NODEID_NUMERIC(0, UA_NS0ID_SERVER_SERVERSTATUS),
-                            nodeIdHasComponent, UA_NODEID_NUMERIC(0, UA_NS0ID_BASEDATAVARIABLETYPE));
-
-    UA_VariableNode *shutdownreason = UA_NodeStore_newVariableNode();
-    copyNames((UA_Node*)shutdownreason, "ShutdownReason");
-    shutdownreason->nodeId = UA_NODEID_NUMERIC(0, UA_NS0ID_SERVER_SERVERSTATUS_SHUTDOWNREASON);
-    UA_Variant_setScalar(&shutdownreason->value.data.value.value, UA_LocalizedText_new(),
-                         &UA_TYPES[UA_TYPES_LOCALIZEDTEXT]);
-    shutdownreason->value.data.value.hasValue = true;
-    addNodeInternalWithType(server, (UA_Node*)shutdownreason,
-                            UA_NODEID_NUMERIC(0, UA_NS0ID_SERVER_SERVERSTATUS),
-                            nodeIdHasComponent, UA_NODEID_NUMERIC(0, UA_NS0ID_BASEDATAVARIABLETYPE));
-
-    UA_VariableNode *servicelevel = UA_NodeStore_newVariableNode();
-    copyNames((UA_Node*)servicelevel, "ServiceLevel");
-    servicelevel->nodeId = UA_NODEID_NUMERIC(0, UA_NS0ID_SERVER_SERVICELEVEL);
-    servicelevel->valueSource = UA_VALUESOURCE_DATASOURCE;
-    servicelevel->value.dataSource.handle = server;
-    servicelevel->value.dataSource.read = readServiceLevel;
-    servicelevel->value.dataSource.write = NULL;
-    addNodeInternalWithType(server, (UA_Node*)servicelevel,
-                            UA_NODEID_NUMERIC(0, UA_NS0ID_SERVER), nodeIdHasComponent,
-                            UA_NODEID_NUMERIC(0, UA_NS0ID_PROPERTYTYPE));
-
-    UA_VariableNode *auditing = UA_NodeStore_newVariableNode();
-    copyNames((UA_Node*)auditing, "Auditing");
-    auditing->nodeId = UA_NODEID_NUMERIC(0, UA_NS0ID_SERVER_AUDITING);
-    auditing->valueSource = UA_VALUESOURCE_DATASOURCE;
-    auditing->value.dataSource.handle = server;
-    auditing->value.dataSource.read = readAuditing;
-    auditing->value.dataSource.write = NULL;
-    addNodeInternalWithType(server, (UA_Node*)auditing,
-                            UA_NODEID_NUMERIC(0, UA_NS0ID_SERVER), nodeIdHasComponent,
-                            UA_NODEID_NUMERIC(0, UA_NS0ID_PROPERTYTYPE));
-
-    UA_ObjectNode *vendorServerInfo = UA_NodeStore_newObjectNode();
-    copyNames((UA_Node*)vendorServerInfo, "VendorServerInfo");
-    vendorServerInfo->nodeId.identifier.numeric = UA_NS0ID_SERVER_VENDORSERVERINFO;
-    addNodeInternalWithType(server, (UA_Node*)vendorServerInfo,
-                            UA_NODEID_NUMERIC(0, UA_NS0ID_SERVER), nodeIdHasProperty,
-                            UA_NODEID_NUMERIC(0, UA_NS0ID_BASEOBJECTTYPE));
-    /*
-    addReferenceInternal(server, UA_NODEID_NUMERIC(0, UA_NS0ID_SERVER_VENDORSERVERINFO),
-                         nodeIdHasTypeDefinition, UA_EXPANDEDNODEID_NUMERIC(0, UA_NS0ID_VENDORSERVERINFOTYPE), true);
-    */
-
-
-    UA_ObjectNode *serverRedundancy = UA_NodeStore_newObjectNode();
-    copyNames((UA_Node*)serverRedundancy, "ServerRedundancy");
-    serverRedundancy->nodeId.identifier.numeric = UA_NS0ID_SERVER_SERVERREDUNDANCY;
-    addNodeInternalWithType(server, (UA_Node*)serverRedundancy,
-                            UA_NODEID_NUMERIC(0, UA_NS0ID_SERVER), nodeIdHasProperty,
-                            UA_NODEID_NUMERIC(0, UA_NS0ID_BASEOBJECTTYPE));
-    /*
-    addReferenceInternal(server, UA_NODEID_NUMERIC(0, UA_NS0ID_SERVER_SERVERREDUNDANCY),
-                         nodeIdHasTypeDefinition, UA_EXPANDEDNODEID_NUMERIC(0, UA_NS0ID_SERVERREDUNDANCYTYPE), true);
-    */
-
-    UA_VariableNode *redundancySupport = UA_NodeStore_newVariableNode();
-    copyNames((UA_Node*)redundancySupport, "RedundancySupport");
-    redundancySupport->nodeId = UA_NODEID_NUMERIC(0, UA_NS0ID_SERVER_SERVERREDUNDANCY_REDUNDANCYSUPPORT);
-    redundancySupport->valueRank = -1;
-    redundancySupport->dataType = UA_TYPES[UA_TYPES_INT32].typeId;
-    //FIXME: enum is needed for type letting it uninitialized for now
-    UA_Variant_setScalar(&redundancySupport->value.data.value.value, UA_Int32_new(),
-                         &UA_TYPES[UA_TYPES_INT32]);
-    redundancySupport->value.data.value.hasValue = true;
-    addNodeInternalWithType(server, (UA_Node*)redundancySupport,
-                            UA_NODEID_NUMERIC(0, UA_NS0ID_SERVER_SERVERREDUNDANCY),
-                            nodeIdHasProperty, UA_NODEID_NUMERIC(0, UA_NS0ID_PROPERTYTYPE));
->>>>>>> 70631fc9
 
 #if defined(UA_ENABLE_METHODCALLS) && defined(UA_ENABLE_SUBSCRIPTIONS)
     /* Add method node */
