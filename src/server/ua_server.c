--- conflicted
+++ resolved
@@ -109,28 +109,14 @@
     if(!nodeStore)
         return UA_STATUSCODE_BADARGUMENTSMISSING;
 
-<<<<<<< HEAD
-    char urlString[256];
-    if(url->length >= 256)
-        return UA_STATUSCODE_BADINTERNALERROR;
-    memcpy(urlString, url->data, url->length);
-    urlString[url->length] = 0;
-
-=======
->>>>>>> dd61dadc
     size_t size = server->externalNamespacesSize;
     server->externalNamespaces =
         UA_realloc(server->externalNamespaces, sizeof(UA_ExternalNamespace) * (size + 1));
     server->externalNamespaces[size].externalNodeStore = *nodeStore;
-    server->externalNamespaces[size].index = (UA_UInt16)server->namespacesSize;
-    *assignedNamespaceIndex = (UA_UInt16)server->namespacesSize;
+    server->externalNamespaces[size].index = addNamespace(server, *url);
+    *assignedNamespaceIndex = server->externalNamespaces[size].index;
     UA_String_copy(url, &server->externalNamespaces[size].url);
     ++server->externalNamespacesSize;
-<<<<<<< HEAD
-    UA_Server_addNamespace(server, urlString);
-=======
->>>>>>> dd61dadc
-
     return UA_STATUSCODE_GOOD;
 }
 #endif /* UA_ENABLE_EXTERNAL_NAMESPACES*/
