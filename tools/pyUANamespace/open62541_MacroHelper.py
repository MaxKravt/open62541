#!/usr/bin/env/python
# -*- coding: utf-8 -*-

###
### Author:  Chris Iatrou (ichrispa@core-vector.net)
### Version: rev 13
###
### This program was created for educational purposes and has been
### contributed to the open62541 project by the author. All licensing
### terms for this source is inherited by the terms and conditions
### specified for by the open62541 project (see the projects readme
### file for more information on the LGPL terms and restrictions).
###
### This program is not meant to be used in a production environment. The
### author is not liable for any complications arising due to the use of
### this program.
###

import logging
from ua_constants import *
import string


logger = logging.getLogger(__name__)

__unique_item_id = 0

defined_typealiases = []

class open62541_MacroHelper():
  def __init__(self, supressGenerationOfAttribute=[]):
    self.supressGenerationOfAttribute = supressGenerationOfAttribute

  def getCreateExpandedNodeIDMacro(self, node):
    if node.id().i != None:
<<<<<<< HEAD
      return "UA_EXPANDEDNODEID_NUMERIC(%s, %s)" % (node.id().ns, node.id().i)
    elif node.id().s != None:
      return "UA_EXPANDEDNODEID_STRING(%s, %s)" % (node.id().ns, node.id().s)
=======
      return "UA_EXPANDEDNODEID_NUMERIC(%s, %s)" % (str(node.id().ns),str(node.id().i))
    elif node.id().s != None:
      return "UA_EXPANDEDNODEID_STRING(%s, %s)" % (str(node.id().ns), node.id().s)
>>>>>>> 9426b397
    elif node.id().b != None:
      logger.debug("NodeID Generation macro for bytestrings has not been implemented.")
      return ""
    elif node.id().g != None:
      logger.debug("NodeID Generation macro for guids has not been implemented.")
      return ""
    else:
      return ""

  def substitutePunctuationCharacters(self, input):
    ''' substitutePunctuationCharacters

        Replace punctuation characters in input. Part of this class because it is used by
        ua_namespace on occasion.

        returns: C-printable string representation of input
    '''
    # No punctuation characters <>!$
    for illegal_char in list(string.punctuation):
        if illegal_char == '_': # underscore is allowed
            continue
        input = input.replace(illegal_char, "_") # map to underscore
    return input

  def getNodeIdDefineString(self, node):
    extrNs = node.browseName().split(":")
    symbolic_name = ""
    # strip all characters that would be illegal in C-Code
    if len(extrNs) > 1:
        nodename = extrNs[1]
    else:
        nodename = extrNs[0]

    symbolic_name = self.substitutePunctuationCharacters(nodename)
    if symbolic_name != nodename :
        logger.warn("Substituted characters in browsename for nodeid " + str(node.id().i) + " while generating C-Code ")

    if symbolic_name in defined_typealiases:
      logger.warn(self, "Typealias definition of " + str(node.id().i) + " is non unique!")
      extendedN = 1
      while (symbolic_name+"_"+str(extendedN) in defined_typealiases):
        logger.warn("Typealias definition of " + str(node.id().i) + " is non unique!")
        extendedN+=1
      symbolic_name = symbolic_name+"_"+str(extendedN)

    defined_typealiases.append(symbolic_name)
<<<<<<< HEAD
    return "#define UA_NS%sID_%s %s" % (node.id().ns, symbolic_name.upper(), node.id().i)

  def getCreateNodeIDMacro(self, node):
    if node.id().i != None:
      return "UA_NODEID_NUMERIC(%s, %s)" % (node.id().ns, node.id().i)
    elif node.id().s != None:
      return "UA_NODEID_STRING(%s, %s)" % (node.id().ns, node.id().s)
=======

    code.append("#define UA_NS%sID_%s %s" % (str(node.id().ns), symbolic_name.upper(),str(node.id().i)))
    return code

  def getCreateNodeIDMacro(self, node):
    if node.id().i != None:
      return "UA_NODEID_NUMERIC(%s, %s)" % (str(node.id().ns),str(node.id().i))
    elif node.id().s != None:
      return "UA_NODEID_STRING(%s, %s)" % (str(node.id().ns), node.id().s)
>>>>>>> 9426b397
    elif node.id().b != None:
      logger.debug("NodeID Generation macro for bytestrings has not been implemented.")
      return ""
    elif node.id().g != None:
      logger.debug("NodeID Generation macro for guids has not been implemented.")
      return ""
    else:
      return ""

  def getCreateStandaloneReference(self, sourcenode, reference):
    code = []

    if reference.isForward():
      code.append("UA_Server_addReference(server, %s, %s, %s, true);" % (self.getCreateNodeIDMacro(sourcenode), self.getCreateNodeIDMacro(reference.referenceType()), self.getCreateExpandedNodeIDMacro(reference.target())))
<<<<<<< HEAD
=======
    else:
      code.append("UA_Server_addReference(server, %s, %s, %s, false);" % (self.getCreateNodeIDMacro(sourcenode), self.getCreateNodeIDMacro(reference.referenceType()), self.getCreateExpandedNodeIDMacro(reference.target())))
>>>>>>> 9426b397
    return code

  def getCreateNodeNoBootstrap(self, node, parentNode, parentReference, unprintedNodes=[]):
    code = []
    code.append("// Node: %s, %s" % (str(node), str(node.browseName())))

    if node.nodeClass() == NODE_CLASS_OBJECT:
      nodetype = "Object"
    elif node.nodeClass() == NODE_CLASS_VARIABLE:
      nodetype = "Variable"
    elif node.nodeClass() == NODE_CLASS_METHOD:
      nodetype = "Method"
    elif node.nodeClass() == NODE_CLASS_OBJECTTYPE:
      nodetype = "ObjectType"
    elif node.nodeClass() == NODE_CLASS_REFERENCETYPE:
      nodetype = "ReferenceType"
    elif node.nodeClass() == NODE_CLASS_VARIABLETYPE:
      nodetype = "VariableType"
    elif node.nodeClass() == NODE_CLASS_DATATYPE:
      nodetype = "DataType"
    elif node.nodeClass() == NODE_CLASS_VIEW:
      nodetype = "View"
    else:
      code.append("/* undefined nodeclass */")
      return code;

    # If this is a method, construct in/outargs for addMethod
    #inputArguments.arrayDimensionsSize = 0;
    #inputArguments.arrayDimensions = NULL;
    #inputArguments.dataType = UA_TYPES[UA_TYPES_STRING].typeId;

    # Node ordering should have made sure that arguments, if they exist, have not been printed yet
    if node.nodeClass() == NODE_CLASS_METHOD:
        inArgVal = []
        outArgVal = []
        code.append("UA_Argument *inputArguments = NULL;")
        code.append("UA_Argument *outputArguments = NULL;")
        for r in node.getReferences():
            if r.isForward():
                if r.target() != None and r.target().nodeClass() == NODE_CLASS_VARIABLE and r.target().browseName() == 'InputArguments':
                    while r.target() in unprintedNodes:
                        unprintedNodes.remove(r.target())
                    if r.target().value() != None:
                        inArgVal = r.target().value().value
                elif r.target() != None and r.target().nodeClass() == NODE_CLASS_VARIABLE and r.target().browseName() == 'OutputArguments':
                    while r.target() in unprintedNodes:
                        unprintedNodes.remove(r.target())
                    if r.target().value() != None:
                        outArgVal = r.target().value().value
        if len(inArgVal)>0:
            code.append("")
            code.append("inputArguments = (UA_Argument *) malloc(sizeof(UA_Argument) * " + str(len(inArgVal)) + ");")
            code.append("int inputArgumentCnt;")
            code.append("for (inputArgumentCnt=0; inputArgumentCnt<" + str(len(inArgVal)) + "; inputArgumentCnt++) UA_Argument_init(&inputArguments[inputArgumentCnt]); ")
            argumentCnt = 0
            for inArg in inArgVal:
                if inArg.getValueFieldByAlias("Description") != None:
                    code.append("inputArguments[" + str(argumentCnt) + "].description = UA_LOCALIZEDTEXT(\"" + str(inArg.getValueFieldByAlias("Description")[0]) + "\",\"" + str(inArg.getValueFieldByAlias("Description")[1]) + "\");")
                if inArg.getValueFieldByAlias("Name") != None:
                    code.append("inputArguments[" + str(argumentCnt) + "].name = UA_STRING(\"" + str(inArg.getValueFieldByAlias("Name")) + "\");")
                if inArg.getValueFieldByAlias("ValueRank") != None:
                    code.append("inputArguments[" + str(argumentCnt) + "].valueRank = " + str(inArg.getValueFieldByAlias("ValueRank")) + ";")
                if inArg.getValueFieldByAlias("DataType") != None:
                    code.append("inputArguments[" + str(argumentCnt) + "].dataType = " + str(self.getCreateNodeIDMacro(inArg.getValueFieldByAlias("DataType"))) + ";")
                #if inArg.getValueFieldByAlias("ArrayDimensions") != None:
                #  code.append("inputArguments[" + str(argumentCnt) + "].arrayDimensions = " + str(inArg.getValueFieldByAlias("ArrayDimensions")) + ";")
                argumentCnt += 1
        if len(outArgVal)>0:
            code.append("")
            code.append("outputArguments = (UA_Argument *) malloc(sizeof(UA_Argument) * " + str(len(outArgVal)) + ");")
            code.append("int outputArgumentCnt;")
            code.append("for (outputArgumentCnt=0; outputArgumentCnt<" + str(len(outArgVal)) + "; outputArgumentCnt++) UA_Argument_init(&outputArguments[outputArgumentCnt]); ")
            argumentCnt = 0
            for outArg in outArgVal:
                if outArg.getValueFieldByAlias("Description") != None:
                    code.append("outputArguments[" + str(argumentCnt) + "].description = UA_LOCALIZEDTEXT(\"" + str(outArg.getValueFieldByAlias("Description")[0]) + "\",\"" + str(outArg.getValueFieldByAlias("Description")[1]) + "\");")
                if outArg.getValueFieldByAlias("Name") != None:
                    code.append("outputArguments[" + str(argumentCnt) + "].name = UA_STRING(\"" + str(outArg.getValueFieldByAlias("Name")) + "\");")
                if outArg.getValueFieldByAlias("ValueRank") != None:
                    code.append("outputArguments[" + str(argumentCnt) + "].valueRank = " + str(outArg.getValueFieldByAlias("ValueRank")) + ";")
                if outArg.getValueFieldByAlias("DataType") != None:
                    code.append("outputArguments[" + str(argumentCnt) + "].dataType = " + str(self.getCreateNodeIDMacro(outArg.getValueFieldByAlias("DataType"))) + ";")
                #if outArg.getValueFieldByAlias("ArrayDimensions") != None:
                #  code.append("outputArguments[" + str(argumentCnt) + "].arrayDimensions = " + str(outArg.getValueFieldByAlias("ArrayDimensions")) + ";")
                argumentCnt += 1

    # print the attributes struct
    code.append("UA_%sAttributes attr;" % nodetype)
    code.append("UA_%sAttributes_init(&attr);" %  nodetype);
<<<<<<< HEAD
    code.append("attr.displayName = UA_LOCALIZEDTEXT(\"\", \"%s\");" % node.displayName().replace("\"", "\\\""))
    code.append("attr.description = UA_LOCALIZEDTEXT(\"\", \"%s\");" % node.description().replace("\"", "\\\""))

    if nodetype == "Variable":
      code.append("attr.accessLevel = %s;"     % str(node.accessLevel()))
      code.append("attr.userAccessLevel = %s;" % str(node.userAccessLevel()))
=======
    code.append("attr.displayName = UA_LOCALIZEDTEXT(\"\", \"%s\");" % str(node.displayName()))
    code.append("attr.description = UA_LOCALIZEDTEXT(\"\", \"%s\");" % str(node.description()))
>>>>>>> 9426b397

    if nodetype in ["Variable", "VariableType"]:
      code.extend(node.printOpen62541CCode_SubtypeEarly(bootstrapping = False))
    elif nodetype == "Method":
      if node.executable():
        code.append("attr.executable = true;")
      if node.userExecutable():
        code.append("attr.userExecutable = true;")

    code.append("UA_NodeId nodeId = %s;" % str(self.getCreateNodeIDMacro(node)))
    if nodetype in ["Object", "Variable"]:
      code.append("UA_NodeId typeDefinition = UA_NODEID_NULL;") #due to the current API we cannot set types here since the API will generate nodes with random IDs
    code.append("UA_NodeId parentNodeId = %s;" % str(self.getCreateNodeIDMacro(parentNode)))
    code.append("UA_NodeId parentReferenceNodeId = %s;" % str(self.getCreateNodeIDMacro(parentReference.referenceType())))
    extrNs = node.browseName().split(":")
    if len(extrNs) > 1:
      code.append("UA_QualifiedName nodeName = UA_QUALIFIEDNAME(%s, \"%s\");" % (str(extrNs[0]), extrNs[1]))
    else:
      code.append("UA_QualifiedName nodeName = UA_QUALIFIEDNAME(0, \"%s\");" % str(node.browseName()))

    # In case of a MethodNode: Add in|outArg struct generation here. Mandates that namespace reordering was done using
    # Djikstra (check that arguments have not been printed). (@ichrispa)
    code.append("UA_Server_add%sNode(server, nodeId, parentNodeId, parentReferenceNodeId, nodeName" % nodetype)

    if nodetype in ["Object", "Variable"]:
      code.append("       , typeDefinition")
    if nodetype != "Method":
      code.append("       , attr, NULL, NULL);")
    else:
      code.append("       , attr, (UA_MethodCallback) NULL, NULL, %s, inputArguments,  %s, outputArguments, NULL);" % (str(len(inArgVal)), str(len(outArgVal))))
<<<<<<< HEAD

    #Adding a Node with typeDefinition = UA_NODEID_NULL will create a HasTypeDefinition reference to BaseDataType - remove it since
=======
      
    #Adding a Node with typeDefinition = UA_NODEID_NULL will create a HasTypeDefinition reference to BaseDataType - remove it since 
>>>>>>> 9426b397
    #a real Reference will be add in a later step (a single HasTypeDefinition reference is assumed here)
    #The current API does not let us specify IDs of Object's subelements.
    if nodetype is "Object":
      code.append("UA_Server_deleteReference(server, nodeId, UA_NODEID_NUMERIC(0, 40), true, UA_EXPANDEDNODEID_NUMERIC(0, 58), true); //remove HasTypeDefinition refs generated by addObjectNode");
    if nodetype is "Variable":
      code.append("UA_Server_deleteReference(server, nodeId, UA_NODEID_NUMERIC(0, 40), true, UA_EXPANDEDNODEID_NUMERIC(0, 62), true); //remove HasTypeDefinition refs generated by addVariableNode");
    return code

  def getCreateNodeBootstrap(self, node):
    nodetype = ""
    code = []

    code.append("// Node: " + str(node) + ", " + str(node.browseName()))

    if node.nodeClass() == NODE_CLASS_OBJECT:
      nodetype = "Object"
    elif node.nodeClass() == NODE_CLASS_VARIABLE:
      nodetype = "Variable"
    elif node.nodeClass() == NODE_CLASS_METHOD:
      nodetype = "Method"
    elif node.nodeClass() == NODE_CLASS_OBJECTTYPE:
      nodetype = "ObjectType"
    elif node.nodeClass() == NODE_CLASS_REFERENCETYPE:
      nodetype = "ReferenceType"
    elif node.nodeClass() == NODE_CLASS_VARIABLETYPE:
      nodetype = "VariableType"
    elif node.nodeClass() == NODE_CLASS_DATATYPE:
      nodetype = "DataType"
    elif node.nodeClass() == NODE_CLASS_VIEW:
      nodetype = "View"
    else:
      code.append("/* undefined nodeclass */")
      return;

    code.append("UA_" + nodetype + "Node *" + node.getCodePrintableID() + " = UA_NodeStore_new" + nodetype + "Node();")
    if not "browsename" in self.supressGenerationOfAttribute:
      extrNs = node.browseName().split(":")
      if len(extrNs) > 1:
        code.append(node.getCodePrintableID() + "->browseName = UA_QUALIFIEDNAME_ALLOC(" +  str(extrNs[0]) + ", \"" + extrNs[1] + "\");")
      else:
        code.append(node.getCodePrintableID() + "->browseName = UA_QUALIFIEDNAME_ALLOC(0, \"" + node.browseName() + "\");")
    if not "displayname" in self.supressGenerationOfAttribute:
      code.append(node.getCodePrintableID() + "->displayName = UA_LOCALIZEDTEXT_ALLOC(\"en_US\", \"" +  node.displayName() + "\");")
    if not "description" in self.supressGenerationOfAttribute:
      code.append(node.getCodePrintableID() + "->description = UA_LOCALIZEDTEXT_ALLOC(\"en_US\", \"" +  node.description() + "\");")

    if not "writemask" in self.supressGenerationOfAttribute:
        if node.__node_writeMask__ != 0:
          code.append(node.getCodePrintableID() + "->writeMask = (UA_Int32) " +  str(node.__node_writeMask__) + ";")
    if not "userwritemask" in self.supressGenerationOfAttribute:
        if node.__node_userWriteMask__ != 0:
          code.append(node.getCodePrintableID() + "->userWriteMask = (UA_Int32) " + str(node.__node_userWriteMask__) + ";")
    if not "nodeid" in self.supressGenerationOfAttribute:
      if node.id().ns != 0:
        code.append(node.getCodePrintableID() + "->nodeId.namespaceIndex = " + str(node.id().ns) + ";")
      if node.id().i != None:
        code.append(node.getCodePrintableID() + "->nodeId.identifier.numeric = " + str(node.id().i) + ";")
      elif node.id().b != None:
        code.append(node.getCodePrintableID() + "->nodeId.identifierType = UA_NODEIDTYPE_BYTESTRING;")
        logger.error("ByteString IDs for nodes has not been implemented yet.")
        return []
      elif node.id().g != None:
        #<jpfr> the string is sth like { .length = 111, .data = <ptr> }
        #<jpfr> there you _may_ alloc the <ptr> on the heap
        #<jpfr> for the guid, just set it to {.data1 = 111, .data2 = 2222, ....
        code.append(node.getCodePrintableID() + "->nodeId.identifierType = UA_NODEIDTYPE_GUID;")
        logger.error(self, "GUIDs for nodes has not been implemented yet.")
        return []
      elif node.id().s != None:
        code.append(node.getCodePrintableID() + "->nodeId.identifierType = UA_NODEIDTYPE_STRING;")
        code.append(node.getCodePrintableID() + "->nodeId.identifier.numeric = UA_STRING_ALLOC(\"" + str(node.id().i) + "\");")
      else:
        logger.error("Node ID is not numeric, bytestring, guid or string. I do not know how to create c code for that...")
        return []

    return code<|MERGE_RESOLUTION|>--- conflicted
+++ resolved
@@ -33,15 +33,9 @@
 
   def getCreateExpandedNodeIDMacro(self, node):
     if node.id().i != None:
-<<<<<<< HEAD
-      return "UA_EXPANDEDNODEID_NUMERIC(%s, %s)" % (node.id().ns, node.id().i)
-    elif node.id().s != None:
-      return "UA_EXPANDEDNODEID_STRING(%s, %s)" % (node.id().ns, node.id().s)
-=======
       return "UA_EXPANDEDNODEID_NUMERIC(%s, %s)" % (str(node.id().ns),str(node.id().i))
     elif node.id().s != None:
       return "UA_EXPANDEDNODEID_STRING(%s, %s)" % (str(node.id().ns), node.id().s)
->>>>>>> 9426b397
     elif node.id().b != None:
       logger.debug("NodeID Generation macro for bytestrings has not been implemented.")
       return ""
@@ -88,25 +82,13 @@
       symbolic_name = symbolic_name+"_"+str(extendedN)
 
     defined_typealiases.append(symbolic_name)
-<<<<<<< HEAD
+
     return "#define UA_NS%sID_%s %s" % (node.id().ns, symbolic_name.upper(), node.id().i)
-
   def getCreateNodeIDMacro(self, node):
     if node.id().i != None:
       return "UA_NODEID_NUMERIC(%s, %s)" % (node.id().ns, node.id().i)
     elif node.id().s != None:
       return "UA_NODEID_STRING(%s, %s)" % (node.id().ns, node.id().s)
-=======
-
-    code.append("#define UA_NS%sID_%s %s" % (str(node.id().ns), symbolic_name.upper(),str(node.id().i)))
-    return code
-
-  def getCreateNodeIDMacro(self, node):
-    if node.id().i != None:
-      return "UA_NODEID_NUMERIC(%s, %s)" % (str(node.id().ns),str(node.id().i))
-    elif node.id().s != None:
-      return "UA_NODEID_STRING(%s, %s)" % (str(node.id().ns), node.id().s)
->>>>>>> 9426b397
     elif node.id().b != None:
       logger.debug("NodeID Generation macro for bytestrings has not been implemented.")
       return ""
@@ -121,11 +103,8 @@
 
     if reference.isForward():
       code.append("UA_Server_addReference(server, %s, %s, %s, true);" % (self.getCreateNodeIDMacro(sourcenode), self.getCreateNodeIDMacro(reference.referenceType()), self.getCreateExpandedNodeIDMacro(reference.target())))
-<<<<<<< HEAD
-=======
     else:
       code.append("UA_Server_addReference(server, %s, %s, %s, false);" % (self.getCreateNodeIDMacro(sourcenode), self.getCreateNodeIDMacro(reference.referenceType()), self.getCreateExpandedNodeIDMacro(reference.target())))
->>>>>>> 9426b397
     return code
 
   def getCreateNodeNoBootstrap(self, node, parentNode, parentReference, unprintedNodes=[]):
@@ -215,17 +194,12 @@
     # print the attributes struct
     code.append("UA_%sAttributes attr;" % nodetype)
     code.append("UA_%sAttributes_init(&attr);" %  nodetype);
-<<<<<<< HEAD
     code.append("attr.displayName = UA_LOCALIZEDTEXT(\"\", \"%s\");" % node.displayName().replace("\"", "\\\""))
     code.append("attr.description = UA_LOCALIZEDTEXT(\"\", \"%s\");" % node.description().replace("\"", "\\\""))
 
     if nodetype == "Variable":
       code.append("attr.accessLevel = %s;"     % str(node.accessLevel()))
       code.append("attr.userAccessLevel = %s;" % str(node.userAccessLevel()))
-=======
-    code.append("attr.displayName = UA_LOCALIZEDTEXT(\"\", \"%s\");" % str(node.displayName()))
-    code.append("attr.description = UA_LOCALIZEDTEXT(\"\", \"%s\");" % str(node.description()))
->>>>>>> 9426b397
 
     if nodetype in ["Variable", "VariableType"]:
       code.extend(node.printOpen62541CCode_SubtypeEarly(bootstrapping = False))
@@ -256,13 +230,8 @@
       code.append("       , attr, NULL, NULL);")
     else:
       code.append("       , attr, (UA_MethodCallback) NULL, NULL, %s, inputArguments,  %s, outputArguments, NULL);" % (str(len(inArgVal)), str(len(outArgVal))))
-<<<<<<< HEAD
-
-    #Adding a Node with typeDefinition = UA_NODEID_NULL will create a HasTypeDefinition reference to BaseDataType - remove it since
-=======
-      
+
     #Adding a Node with typeDefinition = UA_NODEID_NULL will create a HasTypeDefinition reference to BaseDataType - remove it since 
->>>>>>> 9426b397
     #a real Reference will be add in a later step (a single HasTypeDefinition reference is assumed here)
     #The current API does not let us specify IDs of Object's subelements.
     if nodetype is "Object":
